import torch
from torch.nn.modules.batchnorm import _BatchNorm
from torch.nn import LayerNorm
<<<<<<< HEAD
=======
from torch.nn import BatchNorm1d
from torch.nn import BatchNorm2d
from torch.nn import BatchNorm3d
from torch.nn import Module
>>>>>>> 21d6daff
from torch.nn.modules.lazy import LazyModuleMixin
from torch.nn.parameter import UninitializedParameter
from torch.nn.parameter import UninitializedBuffer


class LazyBatchNorm(LazyModuleMixin, _BatchNorm):
    """

    Parameters
    ----------
    - eps
    - momentum
    - affine
    - track_running_stats
    - process_group

    Examples
    --------
    >>> m = LazyBatchNorm()
    >>> m
    LazyBatchNorm(0, eps=1e-05, momentum=0.1, affine=True, track_running_stats=True)
    >>> output = m(torch.randn(20, 100))
    >>> m
    BatchNorm1d(100, eps=1e-05, momentum=0.1, affine=True, track_running_stats=True)

    >>> m = LazyBatchNorm()
    >>> output = m(torch.randn(20, 100, 35, 45))
    >>> m
    BatchNorm2d(100, eps=1e-05, momentum=0.1, affine=True, track_running_stats=True)

    >>> m = LazyBatchNorm()
    >>> output = m(torch.randn(20, 100, 35, 45, 10))
    >>> m
    BatchNorm3d(100, eps=1e-05, momentum=0.1, affine=True, track_running_stats=True)
    """

    # cls_to_become is determined in initialize_parameters
    cls_to_become = None

    def __init__(
        self,
        eps: float = 1e-5,
        momentum: float = 0.1,
        affine: bool = True,
        track_running_stats: bool = True,
        process_group=None,
    ) -> None:
        super().__init__(0, eps, momentum, affine, track_running_stats)

        if self.affine:
            self.weight = UninitializedParameter()
            self.bias = UninitializedParameter()
        else:
            self.register_parameter("weight", None)
            self.register_parameter("bias", None)

        if self.track_running_stats:
            self.register_buffer("running_mean", UninitializedBuffer())
            self.register_buffer("running_var", UninitializedBuffer())
            self.register_buffer("num_batches_tracked", UninitializedBuffer())
        else:
            self.register_parameter("running_mean", None)
            self.register_parameter("running_var", None)
            self.register_parameter("num_batches_tracked", None)

    def _check_input_dim(self, input):
        if input.dim() not in (2, 3, 4, 5):
            raise ValueError(
                "expected 2D, 3D, 4D or 5D input (got {}D input)".format(input.dim())
            )

    def initialize_parameters(self, input) -> None:
        self._check_input_dim(input)

        if input.dim() == 2 or input.dim() == 3:
            self.cls_to_become = BatchNorm1d
        if input.dim() == 4:
            self.cls_to_become = BatchNorm2d
        if input.dim() == 5:
            self.cls_to_become = BatchNorm3d

        self.num_features = input.size(1)

        if self.has_uninitialized_params():
            with torch.no_grad():
                self.weight.materialize(self.num_features)
                self.bias.materialize(self.num_features)

        if (
            isinstance(self.running_mean, UninitializedBuffer)
            or isinstance(self.running_var, UninitializedBuffer)
            or isinstance(self.num_batches_tracked, UninitializedBuffer)
        ):
            with torch.no_grad():
                self.register_buffer("running_mean", torch.zeros(self.num_features))
                self.register_buffer("running_var", torch.ones(self.num_features))
                self.register_buffer(
                    "num_batches_tracked", torch.tensor(0, dtype=torch.long)
                )


class LazyBatchNorm1d(LazyBatchNorm):
    """

    >>> m = LazyBatchNorm1d()
    >>> m
    LazyBatchNorm1d(0, eps=1e-05, momentum=0.1, affine=True, track_running_stats=True)

    >>> input = torch.randn(20, 100)
    >>> output = m(input)
    >>> m
    BatchNorm1d(100, eps=1e-05, momentum=0.1, affine=True, track_running_stats=True)
    """

    cls_to_become = BatchNorm1d

    def _check_input_dim(self, input):
        if input.dim() != 2 and input.dim() != 3:
            raise ValueError(
                "expected 2D or 3D input (got {}D input)".format(input.dim())
            )


class LazyBatchNorm2d(LazyBatchNorm):
    """
    >>> m = LazyBatchNorm2d()
    >>> m
    LazyBatchNorm2d(0, eps=1e-05, momentum=0.1, affine=True, track_running_stats=True)

    >>> input = torch.randn(20, 100, 35, 45)
    >>> output = m(input)
    >>> m
    BatchNorm2d(100, eps=1e-05, momentum=0.1, affine=True, track_running_stats=True)
    """

    cls_to_become = BatchNorm2d

    def _check_input_dim(self, input):
        if input.dim() != 4:
            raise ValueError("expected 4D input (got {}D input)".format(input.dim()))


class LazyBatchNorm3d(LazyBatchNorm):
    """
    >>> m = LazyBatchNorm3d()
    >>> m
    LazyBatchNorm3d(0, eps=1e-05, momentum=0.1, affine=True, track_running_stats=True)

    >>> input = torch.randn(20, 100, 35, 45, 10)
    >>> output = m(input)
    >>> m
    BatchNorm3d(100, eps=1e-05, momentum=0.1, affine=True, track_running_stats=True)
    """

    cls_to_become = BatchNorm3d

    def _check_input_dim(self, input):
        if input.dim() != 5:
            raise ValueError("expected 5D input (got {}D input)".format(input.dim()))


class LazyLayerNorm(LazyModuleMixin, LayerNorm):
    """
    A `LayerNorm` with lazy initialization.

    See `LayerNorm` for details:
    https://pytorch.org/docs/stable/generated/torch.nn.LayerNorm.html#torch.nn.LayerNorm

    Parameters
    ----------
    - eps : float, default 1e-5
        a value added to the denominator for numerical stability.
    - elementwise_affine : bool, default True
        a boolean value that when set to True, this module has learnable per-element
        affine parameters initialized to ones (for weights) and zeros (for biases).

    Examples
    --------
    >>> input = torch.randn(20, 5, 10, 10)
    >>> # With Learnable Parameters
    >>> m = LazyLayerNorm()
    >>> # Without Learnable Parameters
    >>> m = LazyLayerNorm(elementwise_affine=False)
    >>> m
    LazyLayerNorm((0,), eps=1e-05, elementwise_affine=False)
    >>> output = m(input)
    >>> output.size()
    torch.Size([20, 5, 10, 10])
    >>> m
    LayerNorm((5, 10, 10), eps=1e-05, elementwise_affine=False)
    """

    cls_to_become = LayerNorm

    def __init__(self, eps=1e-5, elementwise_affine=True) -> None:
        super().__init__(0, eps, elementwise_affine)

        self.eps = eps
        self.elementwise_affine = elementwise_affine

        if self.elementwise_affine:
            self.weight = UninitializedParameter()
            self.bias = UninitializedParameter()
        else:
            self.register_parameter("weight", None)
            self.register_parameter("bias", None)

    def initialize_parameters(self, input) -> None:
        self.normalized_shape = tuple(input.size()[1:])
        if self.has_uninitialized_params():
            with torch.no_grad():
                self.weight.materialize(self.normalized_shape)
                self.bias.materialize(self.normalized_shape)<|MERGE_RESOLUTION|>--- conflicted
+++ resolved
@@ -1,13 +1,10 @@
 import torch
 from torch.nn.modules.batchnorm import _BatchNorm
 from torch.nn import LayerNorm
-<<<<<<< HEAD
-=======
 from torch.nn import BatchNorm1d
 from torch.nn import BatchNorm2d
 from torch.nn import BatchNorm3d
 from torch.nn import Module
->>>>>>> 21d6daff
 from torch.nn.modules.lazy import LazyModuleMixin
 from torch.nn.parameter import UninitializedParameter
 from torch.nn.parameter import UninitializedBuffer
